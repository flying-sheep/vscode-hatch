{
	"name": "hatch",
	"displayName": "Hatch",
	"description": "Manage Hatch environments",
	"version": "0.0.1",
	"license": "GPL-3.0",
	"engines": {
		"vscode": "^1.99.0"
	},
	"categories": ["Other"],
	"repository": {
		"type": "git",
		"url": "https://github.com/flying-sheep/vscode-hatch.git"
	},
	"publisher": "flying-sheep",
	"extensionDependencies": ["ms-python.vscode-python-envs"],
	"activationEvents": [
		"onLanguage:python",
		"workspaceContains:**/hatch.toml",
		"workspaceContains:**/pyproject.toml"
	],
	"main": "./out/extension.js",
	"scripts": {
		"postinstall": "$npm_execpath run husky && $npm_execpath run sync",
		"sync": "curl -sf -o src/vscode-python-environments/index.ts -L \"https://github.com/microsoft/vscode-python-environments/raw/refs/heads/main/src/api.ts\"",
		"compile": "tsc -p ./",
		"watch": "tsc -watch -p ./",
		"lint": "$npm_execpath run lint:check && $npm_execpath run lint:deps",
		"lint:check": "biome check --write .",
		"lint:deps": "depcheck --ignores=vscode,@types/mocha",
		"pretest": "$npm_execpath run compile && $npm_execpath run lint",
		"test": "vscode-test",
		"vscode:prepublish": "$npm_execpath run sync && $npm_execpath run compile",
		"vsce-package": "vsce package --yarn --follow-symlinks -o hatch.vsix"
	},
	"lint-staged": {
		"*": "biome check --no-errors-on-unmatched --files-ignore-unknown=true --write"
	},
	"dependencies": {
		"fs-extra": "11.3.0"
	},
	"devDependencies": {
		"@biomejs/biome": "^1.9.4",
		"@types/fs-extra": "^11.0.4",
		"@types/mocha": "^10.0.10",
<<<<<<< HEAD
		"@types/node": "20.x",
		"@types/vscode": "^1.99.1",
=======
		"@types/node": "22.x",
		"@types/vscode": "^1.99.0",
		"@typescript-eslint/eslint-plugin": "^8.31.1",
		"@typescript-eslint/parser": "^8.31.1",
>>>>>>> 170ee6d2
		"@vscode/test-cli": "^0.0.10",
		"@vscode/vsce": "^3.3.2",
		"depcheck": "^1.4.7",
		"husky": "^9.1.7",
		"lint-staged": "^15.5.2",
		"typescript": "^5.8.3"
	},
	"packageManager": "yarn@4.9.1"
}<|MERGE_RESOLUTION|>--- conflicted
+++ resolved
@@ -43,15 +43,8 @@
 		"@biomejs/biome": "^1.9.4",
 		"@types/fs-extra": "^11.0.4",
 		"@types/mocha": "^10.0.10",
-<<<<<<< HEAD
-		"@types/node": "20.x",
+		"@types/node": "22.x",
 		"@types/vscode": "^1.99.1",
-=======
-		"@types/node": "22.x",
-		"@types/vscode": "^1.99.0",
-		"@typescript-eslint/eslint-plugin": "^8.31.1",
-		"@typescript-eslint/parser": "^8.31.1",
->>>>>>> 170ee6d2
 		"@vscode/test-cli": "^0.0.10",
 		"@vscode/vsce": "^3.3.2",
 		"depcheck": "^1.4.7",
